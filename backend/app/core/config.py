--- conflicted
+++ resolved
@@ -46,11 +46,7 @@
     BACKEND_CORS_ORIGINS: List[str] = [
         "http://localhost:3000",  # React dev server
         "http://localhost:5173",  # Vite dev server
-<<<<<<< HEAD
         "http://localhost:5174",  # Vite dev server
-=======
-        "http://localhost:5174",  # Vite dev server (current)
->>>>>>> 261dd1d5
         "http://localhost:8000",  # FastAPI
     ]
 
